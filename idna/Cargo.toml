--- conflicted
+++ resolved
@@ -1,10 +1,6 @@
 [package]
 name = "idna"
-<<<<<<< HEAD
-version = "0.1.6"
-=======
 version = "0.2.0"
->>>>>>> 38cfea4d
 authors = ["The rust-url developers"]
 description = "IDNA (Internationalizing Domain Names in Applications) and Punycode."
 repository = "https://github.com/servo/rust-url/"
